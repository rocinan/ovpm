--- conflicted
+++ resolved
@@ -25,19 +25,6 @@
 	"github.com/jinzhu/gorm"
 )
 
-<<<<<<< HEAD
-// DBNetwork is database model for external networks on the VPN server.
-type DBNetwork struct {
-	gorm.Model
-	ServerID uint
-	Server   DBServer
-
-	Name string
-	CIDR string
-}
-
-=======
->>>>>>> ca5e57e7
 // DBServer is database model for storing VPN server related stuff.
 type DBServer struct {
 	gorm.Model
@@ -627,62 +614,6 @@
 	return nil
 }
 
-// CreateNewNetwork creates a new network definition in the system.
-func CreateNewNetwork(name, cidr string) (*DBNetwork, error) {
-	if !IsInitialized() {
-		return nil, fmt.Errorf("you first need to create server")
-	}
-	// Validate user input.
-	if govalidator.IsNull(name) {
-		return nil, fmt.Errorf("validation error: %s can not be null", name)
-	}
-	if !govalidator.IsAlphanumeric(name) {
-		return nil, fmt.Errorf("validation error: `%s` can only contain letters and numbers", name)
-	}
-
-	if !govalidator.IsCIDR(cidr) {
-		return nil, fmt.Errorf("validation error: `%s` must be a network in the CIDR form", name)
-	}
-
-	_, ipnet, err := net.ParseCIDR(cidr)
-	if err != nil {
-		return nil, fmt.Errorf("can not parse CIDR %s: %v", cidr, err)
-	}
-
-	network := DBNetwork{
-		Name: name,
-		CIDR: ipnet.String(),
-	}
-	db.Save(&network)
-
-	if db.NewRecord(&network) {
-		return nil, fmt.Errorf("can not create network in the db")
-	}
-
-	return &network, nil
-
-}
-
-// Delete deletes a network definition in the system.
-func (n *DBNetwork) Delete(name string) (*DBNetwork, error) {
-	if !IsInitialized() {
-		return nil, fmt.Errorf("you first need to create server")
-	}
-	// Validate user input.
-	if govalidator.IsNull(name) {
-		return nil, fmt.Errorf("validation error: %s can not be null", name)
-	}
-	if !govalidator.IsAlphanumeric(name) {
-		return nil, fmt.Errorf("validation error: `%s` can only contain letters and numbers", name)
-	}
-
-	db.Unscoped().Delete(n)
-	logrus.Infof("network deleted: %s", n.Name)
-
-	return &n, nil
-
-}
-
 func checkOpenVPNExecutable() bool {
 	executable := getOpenVPNExecutable()
 	if executable == "" {
